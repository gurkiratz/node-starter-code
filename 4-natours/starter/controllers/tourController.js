--- conflicted
+++ resolved
@@ -1,6 +1,6 @@
 /* eslint-disable node/no-unsupported-features/es-syntax */
-<<<<<<< HEAD
 const Tour = require('../models/tourModel');
+const APIFeatures = require('../utils/apiFeatures');
 
 exports.aliasTopTours = (req, res, next) => {
   req.query.limit = '5';
@@ -9,96 +9,15 @@
   next();
 };
 
-=======
-const express = require('express');
-const Tour = require('../models/tourModel');
-
->>>>>>> de8d9d3b
 exports.getAllTours = async (req, res) => {
   try {
-    // BUILD QUERY
-    // 1A) Filtering
-    const queryObj = { ...req.query };
-<<<<<<< HEAD
-    const excludedFields = ['page', 'sort', 'limit', 'fields'];
-    excludedFields.forEach(el => delete queryObj[el]);
-
-    // 1B) Advanced filtering
-    let queryStr = JSON.stringify(queryObj);
-    queryStr = queryStr.replace(/\b(gte|gt|lte|lt)\b/g, match => `$${match}`);
-    // console.log(JSON.parse(queryStr));
-
-    let query = Tour.find(JSON.parse(queryStr));
-
-    // 2) Sorting
-    if (req.query.sort) {
-      const sortBy = req.query.sort.split(',').join(' ');
-      console.log(sortBy);
-      query = query.sort(sortBy);
-      // query = query.sort('price ratingsAverage');
-      // sort('price ratingsAverage')
-    } else {
-      query = query.sort('-createdAt');
-    }
-
-    // 3. Field Limiting
-    if (req.query.fields) {
-      const fields = req.query.fields.split(',').join(' ');
-      query = query.select(fields); // called projecting
-    } else {
-      query = query.select('-__v');
-    }
-
-    // 4. Pagination
-
-=======
-    const excludedFields = ['page', 'limit', 'fields'];
-    excludedFields.forEach(el => delete queryObj[el]);
-
-    // 1B) Advanced filtering
-    let queryStr = JSON.stringify(queryObj);
-    queryStr = queryStr.replace(/\b(gte|gt|lte|lt)\b/g, match => `$${match}`);
-    // console.log(JSON.parse(queryStr));
-
-    let query = Tour.find(JSON.parse(queryStr));
-
-    // 2) Sorting
-    if (req.query.sort) {
-      const sortBy = req.query.sort.split(',').join(' ');
-      console.log(sortBy);
-      query = query.sort(sortBy);
-      // query = query.sort('price ratingsAverage');
-      // sort('price ratingsAverage')
-    } else {
-      query = query.sort('-createdAt');
-    }
-
-    // 3. Field Limiting
-    if (req.query.fields) {
-      const fields = req.query.fields.split(',').join(' ');
-      query = query.select(fields); // called projecting
-    } else {
-      query = query.select('-__v');
-    }
-
-    // 4. Pagination
-
->>>>>>> de8d9d3b
-    const page = req.query.page * 1 || 1;
-    const limit = req.query.limit * 1 || 10;
-    const skip = (page - 1) * limit;
-
-    // page=2&limit=10, 1-10, page 1, 11-20, page 2, 21-30, page 3
-    if (req.query.page) {
-      const numTours = await Tour.countDocuments();
-      if (skip >= numTours) throw new Error('This page does not exist');
-    }
-
-    query = query.skip(skip).limit(limit);
-
     // EXECUTE QUERY
-    const tours = await query;
-    // query.sort().select().limit()
+    const features = new APIFeatures(Tour.find(), req.query)
+      .filter()
+      .sort()
+      .limitFields()
+      .paginate();
+    const tours = await features.query;
 
     // SEND RESPONSE
     res.status(200).json({
